import * as assert from 'assert';
import { Version, MinecraftFolder, Forge, LiteLoader } from "../index";
import { monitor } from '../src/utils/monitor';

describe('FetchMinecraft', () => {
    it('should not fetch a list duplicatedly', (done) => {
        let r1: any
        Version.updateVersionMeta().then(result => {
            r1 = result
            return Version.updateVersionMeta({ fallback: result })
        }).then(result => {
            assert.equal(result, r1)
            done()
        }).catch(err => done(err))
    })
})

<<<<<<< HEAD
// describe('FetchForgeVersionList', () => {
//     it('should not fetch a list twice', (done) => {
//         let r1: any
//         Forge.VersionMetaList.update().then(result => {
//             r1 = result
//             return Forge.VersionMetaList.update({ fallback: result })
//         }).then(result => {
//             assert.equal(result, r1)
//             done()
//         }).catch(err => done(err))
//     }).timeout(5000)
// })
describe('FetchForge', () => {
    it('should download forge', done => {
        monitor.on('task', (task) => {
            console.log('create task ' + task.id)
            task.on('update', (progress) => {
                console.log(`${progress / task.total}: ${progress}/${task.total}`)
            })
            task.on('finish', () => {
                console.log(`finish ${task.id}`)
            })
        })
        Forge.VersionMetaList.update().then((result: { list: Forge.VersionMetaList, date: string }) => {
            return result.list.number[result.list.promos['latest'].toString()]
        }).then(meta => {
            return Forge.install(meta, new MinecraftFolder('./tests/assets/temp'), false)
        }).then(v => {
            console.log(v)
            done()
        }, err => { done() })
    }).timeout(10000000000)
})
// describe('FetchLite', () => {
//     it('should download liteloader', done => {
//         LiteLoader.VersionMetaList.update()
//             .then((result: { list: LiteLoader.VersionMetaList, date: string }) => {
//                 let meta = result.list.versions['1.10.2'].release
//                 if (meta) {
//                     let promise = LiteLoader.install(meta, new MinecraftFolder('./tests/assets/temp'))
//                     return promise.then(v => '')
//                 }
//                 return ''
//             }).then((r: any) => {
//                 done()
//             }, (e: any) => done(e))
//     }).timeout(10000)
// })
=======
describe('FetchForge', () => {
    let r1: any
    it('should not fetch a list twice', (done) => {
        Forge.VersionMetaList.update().then(result => {
            r1 = result
            return Forge.VersionMetaList.update({ fallback: result })
        }).then(result => {
            assert.equal(result, r1)
            done()
        }).catch(err => done(err))
    }).timeout(5000)
    it('should download forge', done => {
        Forge.VersionMetaList.update().then(
            (result: { list: Forge.VersionMetaList, date: string }) => {
                return result.list.number[result.list.promos['latest'].toString()]
            }).then(meta => {
                return Forge.install(meta, new MinecraftFolder('./tests/assets/temp'), false)
            }).then(v => {
                done()
            }, err => { done() })
    }).timeout(100000)
})
describe('FetchLite', () => {
    it('should download liteloader', done => {
        LiteLoader.VersionMetaList.update()
            .then((result: { list: LiteLoader.VersionMetaList, date: string }) => {
                let meta = result.list.versions['1.10.2'].release
                if (meta) return LiteLoader.install(meta, new MinecraftFolder('./tests/assets/temp'))
            }).then((r: any) => { done() }, (e: any) => done(e))
    }).timeout(100000)
})
>>>>>>> f687f08c
<|MERGE_RESOLUTION|>--- conflicted
+++ resolved
@@ -15,56 +15,6 @@
     })
 })
 
-<<<<<<< HEAD
-// describe('FetchForgeVersionList', () => {
-//     it('should not fetch a list twice', (done) => {
-//         let r1: any
-//         Forge.VersionMetaList.update().then(result => {
-//             r1 = result
-//             return Forge.VersionMetaList.update({ fallback: result })
-//         }).then(result => {
-//             assert.equal(result, r1)
-//             done()
-//         }).catch(err => done(err))
-//     }).timeout(5000)
-// })
-describe('FetchForge', () => {
-    it('should download forge', done => {
-        monitor.on('task', (task) => {
-            console.log('create task ' + task.id)
-            task.on('update', (progress) => {
-                console.log(`${progress / task.total}: ${progress}/${task.total}`)
-            })
-            task.on('finish', () => {
-                console.log(`finish ${task.id}`)
-            })
-        })
-        Forge.VersionMetaList.update().then((result: { list: Forge.VersionMetaList, date: string }) => {
-            return result.list.number[result.list.promos['latest'].toString()]
-        }).then(meta => {
-            return Forge.install(meta, new MinecraftFolder('./tests/assets/temp'), false)
-        }).then(v => {
-            console.log(v)
-            done()
-        }, err => { done() })
-    }).timeout(10000000000)
-})
-// describe('FetchLite', () => {
-//     it('should download liteloader', done => {
-//         LiteLoader.VersionMetaList.update()
-//             .then((result: { list: LiteLoader.VersionMetaList, date: string }) => {
-//                 let meta = result.list.versions['1.10.2'].release
-//                 if (meta) {
-//                     let promise = LiteLoader.install(meta, new MinecraftFolder('./tests/assets/temp'))
-//                     return promise.then(v => '')
-//                 }
-//                 return ''
-//             }).then((r: any) => {
-//                 done()
-//             }, (e: any) => done(e))
-//     }).timeout(10000)
-// })
-=======
 describe('FetchForge', () => {
     let r1: any
     it('should not fetch a list twice', (done) => {
@@ -95,5 +45,4 @@
                 if (meta) return LiteLoader.install(meta, new MinecraftFolder('./tests/assets/temp'))
             }).then((r: any) => { done() }, (e: any) => done(e))
     }).timeout(100000)
-})
->>>>>>> f687f08c
+})