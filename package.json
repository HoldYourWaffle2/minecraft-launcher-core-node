--- conflicted
+++ resolved
@@ -1,10 +1,6 @@
 {
   "name": "ts-minecraft",
-<<<<<<< HEAD
-  "version": "4.1.1-beta",
-=======
   "version": "4.1.3-beta",
->>>>>>> 4007b779
   "main": "./dest/index.js",
   "types": "./dest/index.d.ts",
   "description": "Propabaliy all the things I want for a minecraft launcher.",
